--- conflicted
+++ resolved
@@ -123,58 +123,10 @@
                 setattr(settings, setting, getattr(self, setting))
 
         # call solver
-<<<<<<< HEAD
-        solver(
-            self.func,
-            self.update_orbs,
-            self.n_param,
-            precond=getattr(self, "precond", None),
-            conv_check=getattr(self, "conv_check", None),
-            conv_tol=getattr(self, "conv_tol", None),
-            stability=getattr(self, "stability", None),
-            hess_symm=True,
-            line_search=getattr(self, "line_search", None),
-            davidson=getattr(self, "davidson", None),
-            jacobi_davidson=getattr(self, "jacobi_davidson", None),
-            prefer_jacobi_davidson=getattr(self, "prefer_jacobi_davidson", None),
-            n_random_trial_vectors=getattr(self, "n_random_trial_vectors", None),
-            start_trust_radius=getattr(self, "start_trust_radius", None),
-            n_macro=getattr(self, "n_macro", None),
-            n_micro=getattr(self, "n_micro", None),
-            global_red_factor=getattr(self, "global_red_factor", None),
-            local_red_factor=getattr(self, "local_red_factor", None),
-            seed=getattr(self, "seed", None),
-            verbose=getattr(self, "verbose", None),
-            logger=getattr(self, "logger", None),
-        )
+        solver(self.func, self.update_orbs, self.n_param, settings)
 
         return self.mo_coeff
 
-    # stability check function
-    def stability(self) -> Tuple[bool, np.ndarray]:
-        _, _, h_diag, hess_x = self.update_orbs(
-            np.zeros(self.n_param, dtype=np.float64)
-        )
-        return stability_check(
-            h_diag,
-            hess_x,
-            self.n_param,
-            precond=getattr(self, "precond", None),
-            conv_tol=getattr(self, "conv_tol", None),
-            hess_symm=True,
-            jacobi_davidson=getattr(self, "jacobi_davidson", None),  
-            n_random_trial_vectors=getattr(self, "n_random_trial_vectors", None),
-            n_iter=getattr(self, "n_iter", None),
-            verbose=getattr(self, "verbose", None),
-            logger=getattr(self, "logger", None),
-        )
-
-=======
-        solver(self.func, self.update_orbs, self.n_param, settings)
-
-        return self.mo_coeff
-
->>>>>>> 71a2c5ac
 
 class PipekMezeyOTR(lo.PipekMezey, BoysOTR):
 
@@ -346,35 +298,7 @@
                 setattr(settings, setting, getattr(self, setting))
 
         # call solver
-<<<<<<< HEAD
-        solver(
-            self.func,
-            self.update_orbs,
-            self.n_param,
-            precond=getattr(self, "precond", None),
-            conv_check=getattr(self, "conv_check", None) 
-            if not isinstance(getattr(self, "conv_check", None), bool) 
-            else None,
-            conv_tol=getattr(self, "conv_tol", None),
-            stability=getattr(self, "stability", None),
-            hess_symm=True,
-            line_search=getattr(self, "line_search", None),
-            davidson=getattr(self, "davidson", None),
-            jacobi_davidson=getattr(self, "jacobi_davidson", None),
-            prefer_jacobi_davidson=getattr(self, "prefer_jacobi_davidson", None),
-            n_random_trial_vectors=getattr(self, "n_random_trial_vectors", None),
-            start_trust_radius=getattr(self, "start_trust_radius", None),
-            n_macro=getattr(self, "n_macro", None),
-            n_micro=getattr(self, "n_micro", None),
-            global_red_factor=getattr(self, "global_red_factor", None),
-            local_red_factor=getattr(self, "local_red_factor", None),
-            seed=getattr(self, "seed", None),
-            verbose=getattr(self, "verbose", None),
-            logger=getattr(self, "logger", None),
-        )
-=======
         solver(self.func, self.update_orbs, self.n_param, settings)
->>>>>>> 71a2c5ac
 
         # get canonical orbitals
         self.converged = True
@@ -391,28 +315,6 @@
 
         return self.e_tot
 
-<<<<<<< HEAD
-    # stability check function
-    def stability(self) -> Tuple[bool, np.ndarray]:
-        _, _, h_diag, hess_x = self.update_orbs(
-            np.zeros(self.n_param, dtype=np.float64)
-        )
-        return stability_check(
-            h_diag,
-            hess_x,
-            self.n_param,
-            precond=getattr(self, "precond", None),
-            conv_tol=getattr(self, "conv_tol", None),
-            hess_symm=True,
-            jacobi_davidson=getattr(self, "jacobi_davidson", None),
-            n_random_trial_vectors=getattr(self, "n_random_trial_vectors", None),
-            n_iter=getattr(self, "n_iter", None),
-            verbose=getattr(self, "verbose", None),
-            logger=getattr(self, "logger", None),
-        )
-
-=======
->>>>>>> 71a2c5ac
 
 class RHFOTR(SecondOrderOTR, newton_ah._SecondOrderRHF):
 
@@ -628,33 +530,7 @@
                 setattr(settings, setting, getattr(self, setting))
 
         # call solver
-<<<<<<< HEAD
-        solver(
-            self.func,
-            self.update_orbs,
-            self.n_param,
-            precond=getattr(self, "precond", None),
-            conv_check=getattr(self, "conv_check", None),
-            conv_tol=getattr(self, "conv_tol", None),
-            stability=getattr(self, "stability", None),
-            hess_symm=True,
-            line_search=getattr(self, "line_search", None),
-            davidson=getattr(self, "davidson", None),
-            jacobi_davidson=getattr(self, "jacobi_davidson", None),
-            prefer_jacobi_davidson=getattr(self, "prefer_jacobi_davidson", None),
-            n_random_trial_vectors=getattr(self, "n_random_trial_vectors", None),
-            start_trust_radius=getattr(self, "start_trust_radius", None),
-            n_macro=getattr(self, "n_macro", None),
-            n_micro=getattr(self, "n_micro", None),
-            global_red_factor=getattr(self, "global_red_factor", None),
-            local_red_factor=getattr(self, "local_red_factor", None),
-            seed=getattr(self, "seed", None),
-            verbose=getattr(self, "verbose", None),
-            logger=getattr(self, "logger", None),
-        )
-=======
         solver(self.func, self.update_orbs, self.n_param, settings)
->>>>>>> 71a2c5ac
         self.converged = True
         eris = self.ao2mo(self.mo_coeff)
         self.e_tot, self.e_cas, fcivec = self.casci(self.mo_coeff, self.ci, eris)
@@ -685,27 +561,6 @@
             self.mo_energy,
         )
 
-<<<<<<< HEAD
-    def stability(self):
-        _, _, h_diag, hess_x = self.update_orbs(
-            np.zeros(self.n_param, dtype=np.float64)
-        )
-        return stability_check(
-            h_diag,
-            hess_x,
-            self.n_param,
-            precond=getattr(self, "precond", None),
-            conv_tol=getattr(self, "conv_tol", None),
-            hess_symm=True,
-            jacobi_davidson=getattr(self, "jacobi_davidson", None),
-            n_random_trial_vectors=getattr(self, "n_random_trial_vectors", None),
-            n_iter=getattr(self, "n_iter", None),
-            verbose=getattr(self, "verbose", None),
-            logger=getattr(self, "logger", None),
-        )
-
-=======
->>>>>>> 71a2c5ac
 
 def casscf_to_otr(casscf):
     if isinstance(casscf, CASSCFOTR):
